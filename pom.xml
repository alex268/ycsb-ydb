<?xml version="1.0" encoding="UTF-8"?>
<!--
Copyright (c) 2012 - 2020 YCSB contributors. All rights reserved.

Licensed under the Apache License, Version 2.0 (the "License"); you
may not use this file except in compliance with the License. You
may obtain a copy of the License at

http://www.apache.org/licenses/LICENSE-2.0

Unless required by applicable law or agreed to in writing, software
distributed under the License is distributed on an "AS IS" BASIS,
WITHOUT WARRANTIES OR CONDITIONS OF ANY KIND, either express or
implied. See the License for the specific language governing
permissions and limitations under the License. See accompanying
LICENSE file.
-->

<project xmlns="http://maven.apache.org/POM/4.0.0" xmlns:xsi="http://www.w3.org/2001/XMLSchema-instance" xsi:schemaLocation="http://maven.apache.org/POM/4.0.0 http://maven.apache.org/xsd/maven-4.0.0.xsd">
  <modelVersion>4.0.0</modelVersion>

  <groupId>site.ycsb</groupId>
  <artifactId>root</artifactId>
  <version>0.18.0-SNAPSHOT</version>
  <packaging>pom</packaging>

  <name>YCSB Root</name>

  <description>
    This is the top level project that builds, packages the core and all the DB bindings for YCSB infrastructure.
  </description>

  <url>https://ycsb.site/</url>
  <licenses>
    <license>
      <name>Apache License, Version 2.0</name>
      <url>https://www.apache.org/licenses/LICENSE-2.0.txt</url>
      <distribution>repo</distribution>
    </license>
  </licenses>
  <developers>
    <!-- Please see git for authorship information.
         This list is project maintainers -->
    <developer>
      <id>allanbank</id>
      <name>Robert J. Moore</name>
      <email>robert.j.moore@allanbank.com</email>
    </developer>
    <developer>
      <id>busbey</id>
      <name>Sean Busbey</name>
      <email>sean.busbey@gmail.com</email>
    </developer>
    <developer>
      <id>cmatser</id>
      <name>Chrisjan Matser</name>
      <email>cmatser@codespinnerinc.com</email>
    </developer>
    <developer>
      <id>stfeng2</id>
      <name>Stanley Feng</name>
      <email>stfeng@google.com</email>
    </developer>
  </developers>

  <scm>
    <connection>scm:git:git://github.com/brianfrankcooper/YCSB.git</connection>
    <tag>master</tag>
    <url>https://github.com/brianfrankcooper/YCSB</url>
  </scm>
  <distributionManagement>
    <repository>
      <id>sonatype.releases.https</id>
      <name>Release Repo at sonatype oss.</name>
      <url>https://oss.sonatype.org/service/local/staging/deploy/maven2</url>
    </repository>
    <snapshotRepository>
      <id>sonatype.snapshots.https</id>
      <name>snapshot Repo at sonatype oss.</name>
      <url>https://oss.sonatype.org/content/repositories/snapshots</url>
    </snapshotRepository>
  </distributionManagement>
  <dependencyManagement>
    <dependencies>
      <dependency>
        <groupId>com.puppycrawl.tools</groupId>
        <artifactId>checkstyle</artifactId>
        <version>7.7.1</version>
      </dependency>
      <dependency>
        <groupId>org.jdom</groupId>
        <artifactId>jdom</artifactId>
        <version>1.1</version>
      </dependency>
      <dependency>
        <groupId>com.google.collections</groupId>
        <artifactId>google-collections</artifactId>
        <version>1.0</version>
      </dependency>
      <dependency>
        <groupId>org.slf4j</groupId>
        <artifactId>slf4j-api</artifactId>
        <version>1.7.25</version>
      </dependency>
    </dependencies>
  </dependencyManagement>

  <!-- Properties Management -->
  <properties>
    <maven.assembly.version>2.5.5</maven.assembly.version>
    <maven.dependency.version>2.10</maven.dependency.version>

    <!-- datastore binding versions, lex sorted -->
    <accumulo.1.9.version>1.9.3</accumulo.1.9.version>
    <aerospike.version>3.1.2</aerospike.version>
    <arangodb.version>4.4.1</arangodb.version>
    <asynchbase.version>1.8.2</asynchbase.version>
    <azurecosmos.version>4.8.0</azurecosmos.version>
    <azurestorage.version>4.0.0</azurestorage.version>
    <cassandra.cql.version>3.0.0</cassandra.cql.version>
    <cloudspanner.version>2.0.1</cloudspanner.version>
    <couchbase.version>1.4.10</couchbase.version>
		<couchbase2.version>2.3.1</couchbase2.version>
		<crail.version>1.1-incubating</crail.version>
    <elasticsearch5-version>5.5.1</elasticsearch5-version>
    <foundationdb.version>5.2.5</foundationdb.version>
    <geode.version>1.2.0</geode.version>
    <googlebigtable.version>1.4.0</googlebigtable.version>
    <griddb.version>4.0.0</griddb.version>
    <hbase1.version>1.4.12</hbase1.version>
    <hbase2.version>2.2.3</hbase2.version>
    <ignite.version>2.7.6</ignite.version>
    <infinispan.version>7.2.2.Final</infinispan.version>
    <kudu.version>1.11.1</kudu.version>
    <maprhbase.version>1.1.8-mapr-1710</maprhbase.version>
    <mongodb.version>3.11.0</mongodb.version>
    <mongodb.async.version>2.0.1</mongodb.async.version>
    <openjpa.jdbc.version>2.1.1</openjpa.jdbc.version>
    <orientdb.version>2.2.37</orientdb.version>
    <project.build.sourceEncoding>UTF-8</project.build.sourceEncoding>
    <redis.version>2.9.0</redis.version>
    <riak.version>2.0.5</riak.version>
    <rocksdb.version>6.2.2</rocksdb.version>
    <s3.version>1.10.20</s3.version>
    <seaweed.client.version>1.4.1</seaweed.client.version>
    <scylla.cql.version>3.10.2-scylla-1</scylla.cql.version>
    <solr7.version>7.7.2</solr7.version>
    <tarantool.version>1.6.5</tarantool.version>
    <thrift.version>0.8.0</thrift.version>
    <tablestore.version>4.8.0</tablestore.version>
    <voltdb.version>10.1.1</voltdb.version>
    <zookeeper.version>3.5.8</zookeeper.version>
  </properties>

  <modules>
    <!-- our internals -->
    <module>core</module>
    <module>binding-parent</module>
    <module>distribution</module>
    <!-- all the datastore bindings, lex sorted please -->
    <module>accumulo1.9</module>
    <module>aerospike</module>
    <module>arangodb</module>
    <module>asynchbase</module>
    <module>azurecosmos</module>
    <module>azuretablestorage</module>
    <module>cassandra</module>
    <module>cloudspanner</module>
    <module>couchbase</module>
		<module>couchbase2</module>
		<module>crail</module>
    <module>dynamodb</module>
    <module>elasticsearch</module>
    <module>elasticsearch5</module>
    <module>foundationdb</module>
    <module>geode</module>
    <module>googlebigtable</module>
    <module>googledatastore</module>
    <module>griddb</module>
    <module>hbase1</module>
    <module>hbase2</module>
    <module>ignite</module>
    <module>infinispan</module>
    <module>jdbc</module>
    <module>kudu</module>
    <module>maprdb</module>
    <module>maprjsondb</module>
    <module>memcached</module>
    <module>mongodb</module>
    <module>nosqldb</module>
    <module>orientdb</module>
    <module>postgrenosql</module>
    <module>rados</module>
    <module>redis</module>
    <module>rest</module>
    <module>riak</module>
    <module>rocksdb</module>
    <module>s3</module>
    <module>seaweedfs</module>
    <module>scylla</module>
    <module>solr7</module>
    <module>tarantool</module>
    <module>tablestore</module>
    <module>voltdb</module>
<<<<<<< HEAD
    <module>zookeeper</module>
    <module>ydb</module>
=======
    <module>yugabyteCQL</module>
    <module>yugabyteSQL</module>
    <module>yugabyteSQL2Keys</module>
>>>>>>> 83ccb9fe
  </modules>

  <build>
    <pluginManagement>
      <plugins>
        <plugin>
          <groupId>org.apache.maven.plugins</groupId>
          <artifactId>maven-checkstyle-plugin</artifactId>
          <version>2.16</version>
        </plugin>
      </plugins>
    </pluginManagement>
    <plugins>
      <plugin>
        <groupId>org.apache.maven.plugins</groupId>
        <artifactId>maven-enforcer-plugin</artifactId>
        <version>3.0.0-M1</version>
        <executions>
          <execution>
            <id>enforce-maven</id>
            <goals>
              <goal>enforce</goal>
            </goals>
            <configuration>
              <rules>
                <requireMavenVersion>
                  <!--
                  Maven 3.6.2 has issues
                  https://github.com/brianfrankcooper/YCSB/issues/1390
                  -->
                  <version>[3.1.0,3.6.2),(3.6.2,)</version>
                </requireMavenVersion>
              </rules>
            </configuration>
          </execution>
        </executions>
      </plugin>
      <plugin>
        <groupId>org.apache.maven.plugins</groupId>
        <artifactId>maven-compiler-plugin</artifactId>
        <version>3.7.0</version>
        <configuration>
          <source>1.8</source>
          <target>1.8</target>
        </configuration>
      </plugin>
      <plugin>
        <groupId>org.apache.maven.plugins</groupId>
        <artifactId>maven-checkstyle-plugin</artifactId>
        <executions>
          <execution>
            <id>validate</id>
            <phase>validate</phase>
            <goals>
              <goal>check</goal>
            </goals>
            <configuration>
              <configLocation>checkstyle.xml</configLocation>
            </configuration>
          </execution>
        </executions>
      </plugin>
    </plugins>
  </build>
  <profiles>
    <profile>
      <!-- plugins needed to pass sonatype repo checks -->
      <id>ycsb-release</id>
      <properties>
        <doclint>none</doclint>
      </properties>
      <build>
        <pluginManagement>
          <plugins>
            <plugin>
              <groupId>org.apache.maven.plugins</groupId>
              <artifactId>maven-deploy-plugin</artifactId>
              <version>3.0.0-M1</version>
            </plugin>
          </plugins>
        </pluginManagement>
        <plugins>
          <plugin>
            <groupId>org.apache.maven.plugins</groupId>
            <artifactId>maven-source-plugin</artifactId>
            <version>3.1.0</version>
            <executions>
              <execution>
                <id>attach-sources</id>
                <goals>
                  <goal>jar-no-fork</goal>
                </goals>
              </execution>
            </executions>
          </plugin>
          <plugin>
            <groupId>org.apache.maven.plugins</groupId>
            <artifactId>maven-javadoc-plugin</artifactId>
            <version>3.1.1</version>
            <executions>
              <execution>
                <id>attach-javadocs</id>
                <goals>
                  <goal>jar</goal>
                </goals>
              </execution>
            </executions>
          </plugin>
          <plugin>
            <groupId>org.apache.maven.plugins</groupId>
            <artifactId>maven-gpg-plugin</artifactId>
            <version>1.6</version>
            <executions>
              <execution>
                <id>sign-release-artifacts</id>
                <goals>
                  <goal>sign</goal>
                </goals>
              </execution>
            </executions>
          </plugin>
        </plugins>
      </build>
    </profile>
  </profiles>
</project><|MERGE_RESOLUTION|>--- conflicted
+++ resolved
@@ -202,14 +202,11 @@
     <module>tarantool</module>
     <module>tablestore</module>
     <module>voltdb</module>
-<<<<<<< HEAD
-    <module>zookeeper</module>
     <module>ydb</module>
-=======
     <module>yugabyteCQL</module>
     <module>yugabyteSQL</module>
     <module>yugabyteSQL2Keys</module>
->>>>>>> 83ccb9fe
+    <module>zookeeper</module>
   </modules>
 
   <build>
